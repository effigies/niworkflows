--- conflicted
+++ resolved
@@ -34,12 +34,8 @@
     scipy
     seaborn
     svgutils
-<<<<<<< HEAD
-    templateflow ~= 0.4.1rc1
     transforms3d
-=======
     templateflow ~= 0.4.1
->>>>>>> e884ca2d
 test_requires =
     pytest
     pytest-xdist
