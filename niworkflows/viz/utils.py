--- conflicted
+++ resolved
@@ -3,21 +3,17 @@
 from __future__ import absolute_import, division, print_function, unicode_literals
 
 import os.path as op
-<<<<<<< HEAD
 import shutil
-import tempfile
 import subprocess
 import base64
-=======
 import re
->>>>>>> 363d4846
 from sys import version_info
 
 import numpy as np
 import nibabel as nb
 from uuid import uuid4
 from io import open
-
+from io import StringIO
 import jinja2
 from pkg_resources import resource_filename as pkgrf
 
@@ -73,32 +69,25 @@
         handle.write(report_render)
 
 
-<<<<<<< HEAD
-def as_svg(image, filename='temp.svg', compress='auto'):
+def svg_compress(image, compress='auto'):
     ''' takes an image as created by nilearn.plotting and returns a blob svg.
     Performs compression (can be disabled). A bit hacky. '''
 
-    tmp_dir = tempfile.mkdtemp()
-
-    if op.isabs(filename):
-        svg_file = filename
-    else:
-        svg_file = op.join(tmp_dir, filename)
-
-    image.savefig(svg_file)
-
     # Compress the SVG file using SVGO
-    if (shutil.which("svgo") and compress == 'auto') or compress == True:
-        out_file = op.join(tmp_dir, "svgo_out.svg")
-        subprocess.check_call("svgo -i %s -o %s -q -p 3 --pretty --disable=cleanupNumericValues" % (svg_file,
-                                                                  out_file),
-                              shell=True)
-        svg_file = out_file
+    if (shutil.which("svgo") and compress == 'auto') or compress is True:
+
+        p = subprocess.Popen("svgo -i - -o - -q -p 3 --pretty --disable=cleanupNumericValues",
+                             stdin=subprocess.PIPE,
+                             stdout=subprocess.PIPE,
+                             shell=True)
+        image = p.communicate(input=image.encode('utf-8'))[0].decode('utf-8')
+        if p.wait() != 0:
+            raise Exception("svgo failed to run.")
 
     # Convert all of the rasters inside the SVG file with 80% compressed WEBP
     if (shutil.which("cwebp") and compress == 'auto') or compress == True:
         new_lines = []
-        with open(svg_file, 'r') as fp:
+        with StringIO(image) as fp:
             for line in fp:
                 if "image/png" in line:
                     tmp_lines = [line]
@@ -115,24 +104,20 @@
                     right = '"' + '"'.join(right.split('"')[1:])
 
                     bobj = base64.b64decode(png_b64)
-                    png_tmp = op.join(tmp_dir, "cwebp_in.png")
-                    with open(png_tmp, 'wb') as fp_png:
-                        fp_png.write(bobj)
-                    cwebp_out = op.join(tmp_dir, "cwebp_out.webp")
-                    subprocess.check_call("cwebp -quiet -noalpha -q 80 %s -o %s"%(png_tmp, cwebp_out),
-                                          shell=True)
-                    with open(cwebp_out, 'rb') as fp_webp:
-                        webp_b64 = base64.b64encode(fp_webp.read()).decode(
-                            "utf-8")
-                    new_lines.append(left + webp_b64 + right)
+                    p = subprocess.Popen("cwebp -quiet -noalpha -q 80 -o - -- -",
+                                         stdin=subprocess.PIPE,
+                                         stdout=subprocess.PIPE,
+                                         shell=True)
+                    bimg = p.communicate(input=bobj)[0]
+                    if p.wait() != 0:
+                        raise Exception("cwebp failed to run.")
+                    new_lines.append(left + base64.b64encode(bimg).decode('utf-8') + right)
                 else:
                     new_lines.append(line)
         lines = new_lines
     else:
-        with open(svg_file, 'r') as fp:
+        with StringIO(image) as fp:
             lines = fp.readlines()
-
-    shutil.rmtree(tmp_dir)
 
     svg_start = 0
     for i, line in enumerate(lines):
@@ -143,7 +128,6 @@
     image_svg = lines[svg_start:]  # strip out extra DOCTYPE, etc headers
     return '\n'.join(image_svg)  # straight up giant string
 
-=======
 def svg2str(display_object, dpi=300):
     """
     Serializes a nilearn display object as a string
@@ -155,11 +139,13 @@
         facecolor='k', edgecolor='k')
     return image_buf.getvalue()
 
-def extract_svg(display_object, dpi=300):
+def extract_svg(display_object, dpi=300, compress='auto'):
     """
     Removes the preamble of the svg files generated with nilearn
     """
     image_svg = svg2str(display_object, dpi)
+    if compress == True or compress == 'auto':
+        image_svg = svg_compress(image_svg, compress)
     image_svg = re.sub(' height="[0-9]+[a-z]*"', '', image_svg, count=1)
     image_svg = re.sub(' width="[0-9]+[a-z]*"', '', image_svg, count=1)
     image_svg = re.sub(' viewBox',
@@ -175,7 +161,6 @@
     # included in our return value so we add its length to the index.
     end_idx += len(end_tag)
     return image_svg[start_idx:end_idx]
->>>>>>> 363d4846
 
 def cuts_from_bbox(mask_nii, cuts=3):
     """Finds equi-spaced cuts for presenting images"""
@@ -244,11 +229,7 @@
             plot_params['alpha'] = 1
             svg.add_contours(seg, **plot_params)
 
-<<<<<<< HEAD
-        svgs_list.append(as_svg(svg, compress=compress))
-=======
-        svgs_list.append(extract_svg(svg))
->>>>>>> 363d4846
+        svgs_list.append(extract_svg(svg, compress=compress))
         svg.close()
 
     plot_params = {} if plot_params is None else plot_params
@@ -336,12 +317,7 @@
         elif contour is not None:
             display.add_contours(contour, levels=[.9])
 
-<<<<<<< HEAD
-        out_files.append(out_file)
-        svg = as_svg(display, out_file, compress=compress)
-=======
-        svg = extract_svg(display)
->>>>>>> 363d4846
+        svg = extract_svg(display, compress=compress)
         display.close()
 
         # Find and replace the figure_1 id.
@@ -371,9 +347,6 @@
     roots = [f.getroot() for f in svgs]
 
     # Query the size of each
-<<<<<<< HEAD
-    sizes = [(int(f.width.replace('pt', '')), int(f.height.replace('pt', ''))) for f in svgs]
-=======
     sizes = []
     for f in svgs:
         viewbox = f.root.get("viewBox").split(" ")
@@ -381,7 +354,6 @@
         height = int(viewbox[3])
         sizes.append((width, height))
     nsvgs = len(bg_svgs)
->>>>>>> 363d4846
 
     sizes = np.array(sizes)
 
