#!/usr/bin/env python
# -*- coding: utf-8 -*-
# @Author: oesteban
# @Date:   2015-11-19 16:44:27
# @Last Modified by:   oesteban
<<<<<<< HEAD
# @Last Modified time: 2016-09-23 11:19:10
""" fmriprep setup script """
from __future__ import absolute_import
=======
# @Last Modified time: 2016-08-29 18:29:24
""" niworkflows setup script """
>>>>>>> 53364fd8

PACKAGE_NAME = 'niworkflows'

def main():
    """ Install entry-point """
    from os import path as op
    from glob import glob
    from inspect import getfile, currentframe
    from setuptools import setup, find_packages
<<<<<<< HEAD
    from io import open  # pylint: disable=W0622
=======
    from io import open
>>>>>>> 53364fd8
    this_path = op.dirname(op.abspath(getfile(currentframe())))

    # Python 3: use a locals dictionary
    # http://stackoverflow.com/a/1463370/6820620
    ldict = locals()
<<<<<<< HEAD
    # Get version and release info, which is all stored in mriqc/info.py
    module_file = op.join(this_path, PACKAGE_NAME, 'info.py')
    with open(module_file) as infofile:
        pythoncode = [line for line in infofile.readlines() if not line.strip().startswith('#')]
        exec('\n'.join(pythoncode), globals(), ldict)  # pylint: disable=W0122
=======
    # Get version and release info, which is all stored in niworkflows/info.py
    module_file = op.join(this_path, PACKAGE_NAME, 'info.py')
    with open(module_file) as infofile:
        pythoncode = [line for line in infofile.readlines() if not line.strip().startswith('#')]
        exec('\n'.join(pythoncode), globals(), ldict)
>>>>>>> 53364fd8

    setup(
        name=PACKAGE_NAME,
        version=ldict['__version__'],
        description=ldict['__description__'],
        long_description=ldict['__longdesc__'],
<<<<<<< HEAD
        author=ldict['__author__'],
        author_email=ldict['__email__'],
        email=ldict['__email__'],
        maintainer=ldict['__maintainer__'],
        maintainer_email=ldict['__email__'],
        url=ldict['__url__'],
        license=ldict['__license__'],
        download_url=ldict['DOWNLOAD_URL'],
        classifiers=ldict['CLASSIFIERS'],
        packages=find_packages(),
        zip_safe=False,
        # Dependencies handling
        setup_requires=[],
        install_requires=ldict['REQUIRES'],
        dependency_links=ldict['LINKS_REQUIRES'],
        tests_require=ldict['TESTS_REQUIRES'],
        extras_require=ldict['EXTRA_REQUIRES'],
=======
        email=ldict['__email__'],
        author=ldict['__author__'],
        author_email=ldict['__email__'],
        maintainer=ldict['__maintainer__'],
        maintainer_email='crn.poldracklab@gmail.com',
        license=ldict['__license__'],
        classifiers=ldict['CLASSIFIERS'],
        # Dependencies handling
        setup_requires=[],
        install_requires=ldict['REQUIRES'],
        tests_require=ldict['TESTS_REQUIRES'],
        extras_require=ldict['EXTRA_REQUIRES'],
        dependency_links=ldict['LINKS_REQUIRES'],
        url=ldict['URL'],
        download_url=ldict['DOWNLOAD_URL'],
        packages=find_packages(),
        zip_safe=False,
>>>>>>> 53364fd8
    )

if __name__ == '__main__':
    main()<|MERGE_RESOLUTION|>--- conflicted
+++ resolved
@@ -3,14 +3,7 @@
 # @Author: oesteban
 # @Date:   2015-11-19 16:44:27
 # @Last Modified by:   oesteban
-<<<<<<< HEAD
-# @Last Modified time: 2016-09-23 11:19:10
-""" fmriprep setup script """
-from __future__ import absolute_import
-=======
-# @Last Modified time: 2016-08-29 18:29:24
 """ niworkflows setup script """
->>>>>>> 53364fd8
 
 PACKAGE_NAME = 'niworkflows'
 
@@ -20,43 +13,32 @@
     from glob import glob
     from inspect import getfile, currentframe
     from setuptools import setup, find_packages
-<<<<<<< HEAD
     from io import open  # pylint: disable=W0622
-=======
-    from io import open
->>>>>>> 53364fd8
+
     this_path = op.dirname(op.abspath(getfile(currentframe())))
 
     # Python 3: use a locals dictionary
     # http://stackoverflow.com/a/1463370/6820620
     ldict = locals()
-<<<<<<< HEAD
-    # Get version and release info, which is all stored in mriqc/info.py
-    module_file = op.join(this_path, PACKAGE_NAME, 'info.py')
-    with open(module_file) as infofile:
-        pythoncode = [line for line in infofile.readlines() if not line.strip().startswith('#')]
-        exec('\n'.join(pythoncode), globals(), ldict)  # pylint: disable=W0122
-=======
+
     # Get version and release info, which is all stored in niworkflows/info.py
     module_file = op.join(this_path, PACKAGE_NAME, 'info.py')
     with open(module_file) as infofile:
         pythoncode = [line for line in infofile.readlines() if not line.strip().startswith('#')]
         exec('\n'.join(pythoncode), globals(), ldict)
->>>>>>> 53364fd8
 
     setup(
         name=PACKAGE_NAME,
         version=ldict['__version__'],
         description=ldict['__description__'],
         long_description=ldict['__longdesc__'],
-<<<<<<< HEAD
         author=ldict['__author__'],
         author_email=ldict['__email__'],
         email=ldict['__email__'],
         maintainer=ldict['__maintainer__'],
         maintainer_email=ldict['__email__'],
-        url=ldict['__url__'],
         license=ldict['__license__'],
+        url=ldict['URL'],
         download_url=ldict['DOWNLOAD_URL'],
         classifiers=ldict['CLASSIFIERS'],
         packages=find_packages(),
@@ -67,25 +49,6 @@
         dependency_links=ldict['LINKS_REQUIRES'],
         tests_require=ldict['TESTS_REQUIRES'],
         extras_require=ldict['EXTRA_REQUIRES'],
-=======
-        email=ldict['__email__'],
-        author=ldict['__author__'],
-        author_email=ldict['__email__'],
-        maintainer=ldict['__maintainer__'],
-        maintainer_email='crn.poldracklab@gmail.com',
-        license=ldict['__license__'],
-        classifiers=ldict['CLASSIFIERS'],
-        # Dependencies handling
-        setup_requires=[],
-        install_requires=ldict['REQUIRES'],
-        tests_require=ldict['TESTS_REQUIRES'],
-        extras_require=ldict['EXTRA_REQUIRES'],
-        dependency_links=ldict['LINKS_REQUIRES'],
-        url=ldict['URL'],
-        download_url=ldict['DOWNLOAD_URL'],
-        packages=find_packages(),
-        zip_safe=False,
->>>>>>> 53364fd8
     )
 
 if __name__ == '__main__':
